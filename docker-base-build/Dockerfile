--- conflicted
+++ resolved
@@ -19,25 +19,6 @@
 
 ARG KATSDPDOCKERBASE_MIRROR=http://sdp-services.kat.ac.za/mirror
 
-<<<<<<< HEAD
-# Install dev libraries from MLNX OFED
-RUN cd /tmp && \
-    MLNX_OFED_PATH=MLNX_OFED_LINUX-$MLNX_OFED_VERSION-ubuntu20.04-x86_64 && \
-    mirror_wget --progress=dot:mega https://www.mellanox.com/downloads/ofed/MLNX_OFED-$MLNX_OFED_VERSION/$MLNX_OFED_PATH.tgz && \
-    tar -zxf $MLNX_OFED_PATH.tgz && \
-    echo "deb file:///tmp/$MLNX_OFED_PATH/DEBS/MLNX_LIBS ./" > /etc/apt/sources.list.d/mlnx-ofed.list && \
-    mirror_wget -qO - https://www.mellanox.com/downloads/ofed/RPM-GPG-KEY-Mellanox | apt-key add - && \
-    apt-get update && \
-    apt-get install -y --no-install-recommends \
-        libibverbs-dev librdmacm-dev && \
-    rm -rf "/tmp/$MLNX_OFED_PATH" \
-        "/tmp/$MLNX_OFED_PATH.tgz" \
-        /etc/apt/sources.list.d/mlnx-ofed.list \
-        /var/lib/apt/lists/* \
-        /tmp/vma
-
-=======
->>>>>>> 37aeded5
 # Install git-lfs
 RUN curl -s https://packagecloud.io/install/repositories/github/git-lfs/script.deb.sh | bash && \
     apt-get install git-lfs
